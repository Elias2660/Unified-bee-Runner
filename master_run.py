--- conflicted
+++ resolved
@@ -45,21 +45,12 @@
     logging.info("---- Starting the pipeline ----")
     subprocess.run("python -m venv venv", shell=True)
     subprocess.run("source venv/bin/activate", shell=True)
-<<<<<<< HEAD
     subprocess.run("pip install -r requirements.txt >> /dev/null", shell=True)
-=======
-    subprocess.run("pip install -r requirements.txt", shell=True)
->>>>>>> 4e01613c
 
     path = args.data_path
 
     os.chdir(path)
     file_list = os.listdir()
-<<<<<<< HEAD
-    
-=======
-
->>>>>>> 4e01613c
     logging.info("(0) Starting the pipeline")
 except Exception as e:
     logging.error(f"Error: {e}")
@@ -76,31 +67,6 @@
     try:
         if "Video_Frame_Counter" in file_list:
             os.rmdir("Video_Frame_Counter")
-<<<<<<< HEAD
-        
-        logging.info("---- Cloning Video_Frame_Counter ----")
-        subprocess.run(
-            "git clone https://github.com/Elias2660/Video_Frame_Counter.git >> /dev/null",
-            shell=True,
-        )
-        logging.debug("---- Installing the requirements for the Video_Frame_Counter ----")
-        subprocess.run("pip install -r Video_Frame_Counter/requirements.txt >> /dev/null", shell=True)
-        file_list = os.listdir(path)
-
-        contains_h264 = True in [
-            ".h264" in file for file in file_list
-        ]  # if there is at least a single h264 file
-        contains_mp4 = True in [
-            ".mp4" in file for file in file_list
-        ]  # if there is a single mp4 file
-
-        arguments = f"--max-workers {args.max_workers_frame_counter}"
-        
-        logging.info("---- Running Video Conversions Sections ----")
-        
-        if contains_h264 and contains_mp4:
-            raise ValueError("Both types of file are in this directory, please remove one")
-=======
 
         logging.info("---- Cloning Video_Frame_Counter ----")
         subprocess.run(
@@ -126,7 +92,6 @@
         if contains_h264 and contains_mp4:
             raise ValueError(
                 "Both types of file are in this directory, please remove one")
->>>>>>> 4e01613c
         elif contains_h264:
             logging.info(
                 "Converting .h264 to .mp4, old h264 files can be found in the h264_files folder"
@@ -142,15 +107,10 @@
                 shell=True,
             )
         else:
-<<<<<<< HEAD
-            raise ValueError("Something went wrong with the file typing, as it seems that there are no .h264 or .mp4 files in the directory")
-        
-=======
             raise ValueError(
                 "Something went wrong with the file typing, as it seems that there are no .h264 or .mp4 files in the directory"
             )
 
->>>>>>> 4e01613c
         logging.info("---- Changing Permissions for the Repository----")
         subprocess.run("chmod -R 777 .", shell=True)
     except Exception as e:
@@ -166,10 +126,6 @@
     try:
         if args.background_subtraction_type is not None:
             logging.info("Starting the background subtraction")
-<<<<<<< HEAD
-
-=======
->>>>>>> 4e01613c
 
             # removing the background subtraction folder if it exists
             if "Video_Subtractions" in file_list:
@@ -177,16 +133,6 @@
             
             
             subprocess.run(
-<<<<<<< HEAD
-                "git clone https://github.com/Elias2660/Video_Subtractions.git >> /dev/null",
-                shell=True,
-            )
-            subprocess.run("pip install -r Video_Subtractions/requirements.txt >> /dev/null", shell=True)
-
-            arguments = f"--subtractor {args.background_subtraction_type} --max-workers {args.max_workers_background_subtraction}"
-            subprocess.run(
-                f"python Video_Subtractions/Convert.py {arguments} >> /dev/null",
-=======
                 "git clone https://github.com/Elias2660/Video_Subtractions.git >> dataprep.log 2>&1",
                 shell=True,
             )
@@ -197,7 +143,6 @@
             arguments = f"--subtractor {args.background_subtraction_type} --max-workers {args.max_workers_background_subtraction}"
             subprocess.run(
                 f"python Video_Subtractions/Convert.py {arguments} >> dataprep.log 2>&1",
->>>>>>> 4e01613c
                 shell=True,
             )
 
@@ -229,18 +174,10 @@
             os.rmdir("Dataset_Creator")
 
         subprocess.run(
-<<<<<<< HEAD
             "git clone https://github.com/Elias2660/Dataset_Creator.git >> /dev/null",
             shell=True,
         )
         subprocess.run("pip install -r Dataset_Creator/requirements.txt >> /dev/null", shell=True)
-=======
-            "git clone https://github.com/Elias2660/Dataset_Creator.git >> dataprep.log 2>&1",
-            shell=True,
-        )
-        subprocess.run("pip install -r Dataset_Creator/requirements.txt",
-                       shell=True)
->>>>>>> 4e01613c
         if args.files is None:
             string_log_list = ",".join(log_list).strip().replace(" ", "")
         else:
@@ -268,14 +205,6 @@
             os.rmdir("working_bee_analysis")
 
         BEE_ANALYSIS_CLONE = "https://github.com/Elias2660/working_bee_analysis.git"
-<<<<<<< HEAD
-        subprocess.run(f"git clone {BEE_ANALYSIS_CLONE} >> dataprep.log 2>&1", shell=True)
-        subprocess.run("pip install -r working_bee_analysis/requirements.txt >> /dev/null", shell=True)
-        dir_name = BEE_ANALYSIS_CLONE.split(".")[1].strip().split("/")[-1].strip()
-
-        logging.info("truncating dataprep.log, if it exists")
-
-=======
         subprocess.run(f"git clone {BEE_ANALYSIS_CLONE} >> dataprep.log 2>&1",
                        shell=True)
         subprocess.run("pip install -r working_bee_analysis/requirements.txt",
@@ -284,7 +213,6 @@
             "/")[-1].strip()
 
         logging.info("truncating dataprep.log, if it exists")
->>>>>>> 4e01613c
 
         arguments = f"--k {args.k} --model {args.model} --gpus {args.gpus} --seed {args.seed} --width {args.width} --height {args.height} --path_to_file {dir_name} --frames_per_sample {args.frames_per_sample} --crop_x_offset {args.crop_x_offset} --crop_y_offset {args.crop_y_offset} --epochs {args.epochs}"
         if args.only_split:
@@ -312,18 +240,11 @@
             os.rmdir("VideoSamplerRewrite")
 
         subprocess.run(
-<<<<<<< HEAD
-            f"git clone https://github.com/Elias2660/VideoSamplerRewrite.git >> /dev/null",
-            shell=True,
-        )
-        subprocess.run("pip install -r VideoSamplerRewrite/requirements.txt >> /dev/null", shell=True)
-=======
             f"git clone https://github.com/Elias2660/VideoSamplerRewrite.git >> dataprep.log 2>&1",
             shell=True,
         )
         subprocess.run("pip install -r VideoSamplerRewrite/requirements.txt",
                        shell=True)
->>>>>>> 4e01613c
 
         # ? No need to truncate dataprep.log because the Dataprep package already truncates
         subprocess.run(
