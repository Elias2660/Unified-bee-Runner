#!/bin/bash

# TODO: ADD some dynamic stuff here, like the path to the python script

# QUICKSTART OPTIONS, or some stuff that could be interesting to test out
# --width: width of the video
# --height: height of the video
# --number-of-samples: number of samples to take by the video sampler max for each line in the separated dataset
# --frames-per-sample: number of frames to take for each sample
# --start: the step with which to start
# --end: the step with which to end
# --gpus: the number of gpus to use

# Additionally, you can run the following command to get the help menu
# python Unified-bee-Runner/master_run.py --help

# restrict the number of subthreads because all our commands use multiprocessing
# this is to prevent the system from running out of memory
# https://stackoverflow.com/questions/30791550/limit-number-of-threads-in-numpy

export MKL_NUM_THREADS=1
export NUMEXPR_NUM_THREADS=1
export OMP_NUM_THREADS=1

export PATH="/usr/bin/python3:$PATH" # make sure we're all using the same python, a big problems with .bashrcs lol

cd Unified-bee-Runner
git submodule update --init --recursive
cd ..

<<<<<<< HEAD
python3 -m venv venv
source venv/bin/activate

python3 Unified-bee-Runner/master_run.py --height 720 --width 960 --number-of-samples 1000 --frames-per-sample 5 --gpus 2 >>dataprep.log 2>&1
=======
python3 Unified-bee-Runner/master_run.py --height 720 --width 960 --number-of-samples 100 --frames-per-sample 5 --gpus 2 >>dataprep.log 2>&1
>>>>>>> fb4bad76
<|MERGE_RESOLUTION|>--- conflicted
+++ resolved
@@ -28,11 +28,7 @@
 git submodule update --init --recursive
 cd ..
 
-<<<<<<< HEAD
 python3 -m venv venv
 source venv/bin/activate
 
-python3 Unified-bee-Runner/master_run.py --height 720 --width 960 --number-of-samples 1000 --frames-per-sample 5 --gpus 2 >>dataprep.log 2>&1
-=======
-python3 Unified-bee-Runner/master_run.py --height 720 --width 960 --number-of-samples 100 --frames-per-sample 5 --gpus 2 >>dataprep.log 2>&1
->>>>>>> fb4bad76
+python3 Unified-bee-Runner/master_run.py --height 720 --width 960 --number-of-samples 100 --frames-per-sample 5 --gpus 2 >>dataprep.log 2>&1